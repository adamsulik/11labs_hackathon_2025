<<<<<<< HEAD
/data/
=======
*.csv
.env
__pycache__
.python-version
.vscode
>>>>>>> 415c9fcf
<|MERGE_RESOLUTION|>--- conflicted
+++ resolved
@@ -1,9 +1,6 @@
-<<<<<<< HEAD
 /data/
-=======
 *.csv
 .env
 __pycache__
 .python-version
-.vscode
->>>>>>> 415c9fcf
+.vscode